use crate::{get_meeting_transcript, AppState, MeetingMetadata};
use schemars::{schema_for, JsonSchema};
use serde::{Deserialize, Serialize};
use serde_json::json;
use tauri::{AppHandle, Emitter, Manager};
use tauri_plugin_http::reqwest::Client;
use tokio::fs;
use tokio::sync::Mutex;

#[derive(Debug, Clone)]
pub enum Language {
    English,
    German,
}

impl Default for Language {
    fn default() -> Self {
        Language::German
    }
}

#[derive(Debug, Clone, Serialize, Deserialize, JsonSchema)]
struct Attendee {
    id: usize,
    name: String,
}

#[derive(Debug, Clone, Serialize, Deserialize, JsonSchema)]
struct KeyFact {
    responisible_for_moderation: Option<String>,
    responisible_for_protocol: Option<String>,
    responisible_for_timekeeping: Option<String>,
    attendees: Option<Vec<Attendee>>,
}

#[derive(Debug, Clone, Serialize, Deserialize, JsonSchema)]
struct Topic {
    title: String,
    bullet_points: Vec<String>,
    sub_topics: Option<Vec<Topic>>,
}

#[derive(Debug, Clone, Serialize, Deserialize, JsonSchema)]
struct ToDo {
    assignees: Option<Vec<String>>,
    task: String,
}

#[derive(Debug, Clone, Serialize, Deserialize, JsonSchema)]
struct FirstSummaryFormat {
    key_facts: KeyFact,
    topics: Vec<Topic>,
    todos: Option<Vec<ToDo>>,
}

#[derive(Debug, Clone, Serialize, Deserialize, JsonSchema)]
struct Title {
    emoji: String,
    text: String,
}

impl Title {
    fn to_string(&self) -> String {
        format!("{} {}", self.emoji, self.text)
    }
}

#[derive(Debug, Clone, Serialize, Deserialize, JsonSchema)]
struct FinalSummaryFormat {
    title: Title,
    key_facts: KeyFact,
    summary: String,
    topics: Vec<Topic>,
    todos: Vec<ToDo>,
}
impl MeetingToMarkdown for FinalSummaryFormat {
    fn to_markdown(&self) -> String {
<<<<<<< HEAD
        let mut markdown = format!("# {}\n\n", self.title.text);
        markdown.push_str(self.summary.as_str());
        markdown.push_str("## Key Facts\n");
        if let Some(moderation) = &self.key_facts.moderation {
=======
        let mut markdown = format!("## {}\n\n", self.title.text);
        markdown.push_str(&format!("{} {}\n\n", self.title.emoji, self.summary));
        markdown.push_str("### Key Facts\n");
        if let Some(moderation) = &self.key_facts.responisible_for_moderation {
>>>>>>> 2504c292
            markdown.push_str(&format!("- **Moderation:** {}\n", moderation));
        }
        if let Some(protocol) = &self.key_facts.responisible_for_protocol {
            markdown.push_str(&format!("- **Protocol:** {}\n", protocol));
        }
        if let Some(timekeeping) = &self.key_facts.responisible_for_timekeeping {
            markdown.push_str(&format!("- **Timekeeping:** {}\n", timekeeping));
        }
        if let Some(attendees) = &self.key_facts.attendees {
            markdown.push_str("- **Attendees:**\n");
            for attendee in attendees {
                markdown.push_str(&format!("  - {}\n", attendee.name));
            }
        }
        markdown.push_str("## Topics\n");
        for topic in &self.topics {
            markdown.push_str(&format!("### {} \n", topic.title));
            for bullet in &topic.bullet_points {
                markdown.push_str(&format!("- {}\n", bullet));
            }
        }
        markdown.push_str("## To-Dos\n");
        for todo in &self.todos {
            markdown.push_str(&format!("### {} \n", todo.task));
            if let Some(assignees) = &todo.assignees {
                markdown.push_str("  - **Assignees:** ");
                markdown.push_str(&assignees.join(", "));
                markdown.push('\n');
            }
        }
        markdown
    }
}

trait MeetingToMarkdown {
    fn to_markdown(&self) -> String;
}

fn get_chunk_summarization_prompt(language: &Language, key_facts: Option<&KeyFact>) -> String {
    match language {
        Language::English => "
You are a meeting summarization assistant. Summarize the provided meeting transcript chunk in a structured format:

- 📌 Introduction: Brief context about what was discussed
- 📝 Key Points: Main topics and decisions (use bullet points)
- ✅ Action Items: Tasks, assignments, or next steps mentioned (format: • [Person]: Task description)

Keep the summary concise but comprehensive. Maintain any speaker names or roles mentioned. if abbreviations are used, do not explain them.".to_string(),

        Language::German => {
            let key_facts_str: String = if let Some(key_facts) = key_facts {
                json!(key_facts).to_string()
            } else {
                "Noch keine vorhandenen Key Facts.".into()
            };

            format!("
Sie sind ein Assistent für Meeting-Zusammenfassungen. 
Fassen Sie den bereitgestellten Abschnitt eines Meeting-Transkripts möglichst vollständig zusammen:

Falls eine Person noch nicht in den vorherigen Key Facts erwähnt wurde, erwähnen Sie sie im Abschnitt Key Facts.

{}

Statt Namen zu erwähnen, nutze die ID der Attendees aus den Key Facts (z. B. `[1] fragt …`).
Bei den Keyfacts sollen folgende Punkte beachtet werden:
´attendees´ enthält eine Liste von Personen, die am Meeting teilgenommen haben.
´responisible_for_moderation´ enthält den Namen einer oder meherer Personen, die das Meeting moderiert hat.
´responisible_for_protocol´ enthält den Namen einer oder meherer Personen, die für das Protokoll zuständig sind.
Wie der Entscheidungsprozess der Protokollführung ablief und welche Gründe es für diese Entscheidung gab müssen nicht Erwähnt werden.
´responisible_for_timekeeping´ enthält den Namen einer oder meherer Personen, die für die Zeitmessung verantwortig sind.

Verkürzen Sie nichts zu stark. 
Fassen Sie möglichst alle relevanten Inhalte zusammen.
Der Stil darf sachlich, aber detailliert sein. 
Die `bullet_points` sollen als Stichpunkte geschrieben werden.
Verben und unnötige Füllwörter sollen vermieden werden.
Halten Sie Redebeiträge einzelner Personen getrennt, wenn möglich. 
Wenn abkürzungen genannt werden, erklären Sie diese nicht. 
Inhaltliche Wiederholungen können zusammengefasst werden. 
Nebensächlichkeiten wie technische Probleme oder persönliche Anekdoten müssen nicht beachtet werden.
Unter ´ToDo´ sollen die wichtigsten Aufgaben (´tasks´), die im Meeting besprochen wurden, mit Bezug auf die jeweilige Person(´ateendee´), in das Feld ´asignee´ aufgelistet werden.
Ergänze keine Kommentare oder Erklärungen, sondern gebe nur den finalen Output ohne Kommentare an.", key_facts_str)
        },
    }
}

fn get_final_summary_prompt(language: &Language) -> &'static str {
    match language {
        Language::English => "
Summarize the following transcript chunk. Focus on:

1. What was discussed?
2. What was decided?
3. What needs to happen next?

Preserve speaker names. Use bullet points. Do not use \"Introduction\"/\"Key Points\"/\"Action Items\" as section headers.",

        Language::German => "
Fassen Sie die folgenden Abschnittszusammenfassungen zu einer vollständigen und detaillierten Meeting-Zusammenfassung zusammen. Aufgaben wie Moderation, Protokollführung oder Zeiterfassung sollen zu Beginn des Protokolls stichpunktartig aufgeführt werden. Sie sind keine weiterführenden Aktionspunkte und dürfen daher nicht im Abschnitt zu den To-Dos oder nächsten Schritten erscheinen. 

Als `summary` geben Sie eine kurze Zusammenfassung des Meetings an, die den Zweck des Meetings und die wichtigsten Ergebnisse zusammenfasst.
Es soll möglichst der gesamte Inhalt des Meetings zusammengefasst werden, ohne dass wichtige Details verloren gehen. 
In erster Linie sollst du die Stichpunkte gruppieren, ohne sie zu verändern oder zu kürzen.

Die `topics` enthalten die wichtigsten Themen des Meetings, die in den einzelnen Abschnitten behandelt wurden. Diese sollten in einer strukturierten Form mit Stichpunkten und gegebenenfalls Unterpunkten dargestellt werden. Kombinieren Sie überlappende Themen und bewahren Sie Details. Vermeiden Sie Wiederholungen und konzentrieren Sie sich auf relevante Punkte. Meetinginterne Inhalte wie technische Probleme oder persönliche Anekdoten müssen nicht beachtet werden.
Die `todos` enthalten die wichtigsten Aufgaben, die im Meeting besprochen wurden. Falls eine oder mehrere Personen für eine Aufgabe verantwortlich sind, listen Sie diese in der `assignees`-Liste auf. Die Aufgaben sollten klar und präzise formuliert sein. Aufgaben, die sich nur auf das Meetings beziehen, sollten nicht in den To-Dos auftauchen, sondern nur die Aufgaben, die für die Zukunft relevant sind. Bei unklarer Verantwortlichkeit oder fehlender Zuweisung, `assignees` schreibe sie mehrer Namen hin oder lassen Sie das Feld.",
    }
}

fn get_direct_summarization_prompt(language: &Language) -> &'static str {
    match language {
        Language::English => "
You are a meeting summarization assistant. You will only generate the meeting summary, and not mention anything earlier in the chat, nor any confirmation that you understood.

You receive summaries of transcript *chunks* from a single meeting. Combine them into one structured summary with the following sections:

- 📌 **Overall Context**: Briefly describe the meeting's overarching goal or theme.
- 🧩 **Merged Key Topics**: Merge overlapping topics and preserve detail. Deduplicate similar points.
  - Use bullet points.
  - Keep speaker names/roles if mentioned.
  - Preserve tone (e.g., activist, formal, casual).
- ✅ **Action Items**:
  - Group by person if possible.
  - Use this format: • [Name]: Task description

Do NOT repeat the headers from the input chunks. Focus on *integration*, *concision*, and *completeness*. Avoid generic filler phrases like \"the speaker discusses\".",

        Language::German => "
Sie sind ein Assistent für Meeting-Zusammenfassungen. Sie werden nur die Meeting-Zusammenfassung erstellen und nichts Früheres im Chat erwähnen oder bestätigen, dass Sie verstanden haben.

Sie erhalten Zusammenfassungen von Transkript-*Abschnitten* aus einem einzigen Meeting. Kombinieren Sie sie zu einer strukturierten Zusammenfassung mit folgenden Abschnitten:

- 📌 **Gesamtkontext**: Beschreiben Sie kurz das übergeordnete Ziel oder Thema des Meetings.
- 🧩 **Zusammengeführte Hauptthemen**: Führen Sie überlappende Themen zusammen und bewahren Sie Details. Entfernen Sie ähnliche Punkte.
  - Verwenden Sie Aufzählungspunkte.
  - Behalten Sie Sprechernamen/Rollen bei, falls erwähnt.
  - Bewahren Sie den Ton (z.B. aktivistisch, formell, locker).
- ✅ **Aktionspunkte**:
  - Gruppieren Sie nach Person, wenn möglich.
  - Verwenden Sie dieses Format: • [Name]: Aufgabenbeschreibung

Wiederholen Sie NICHT die Überschriften aus den Eingabe-Abschnitten.",
    }
}

fn get_meeting_name_prompt(language: &Language) -> &'static str {
    match language {
        Language::English => "You are a meeting summarization assistant. generate a concise and relevant meeting name based on the provided summary. In front of the meeting name, add a fitting emoji. The name is supposed to be short (max 6 words), concise and relevant to the meeting summary.",

        Language::German => "Sie sind ein Assistent für Meeting-Zusammenfassungen. Erstellen Sie einen prägnanten und relevanten Meeting-Namen basierend auf der bereitgestellten Zusammenfassung. Vor dem Meeting-Namen fügen Sie ein passendes Emoji hinzu. Der Name soll kurz (max. 6 Wörter), prägnant und relevant zur Meeting-Zusammenfassung sein. Generiere nur den namen, keine sonstige bestätigung des prompts.",
    }
}

fn get_test_prompt(language: &Language) -> &'static str {
    match language {
        Language::English => "You are a helpful assistant. Respond concisely.",
        Language::German => "Sie sind ein hilfreicher Assistent. Antworten Sie prägnant.",
    }
}

fn get_test_user_prompt(language: &Language) -> &'static str {
    match language {
        Language::English => "Say 'Hello! LLM test successful.' and nothing else.",
        Language::German => "Sagen Sie 'Hallo! LLM-Test erfolgreich.' und nichts anderes.",
    }
}

fn split_text_into_chunks(text: &str, max_chars: usize) -> Vec<String> {
    if text.chars().count() <= max_chars {
        return vec![text.to_string()];
    }

    let mut chunks = Vec::new();
    let mut current_pos = 0;
    let chars: Vec<char> = text.chars().collect();

    while current_pos < chars.len() {
        let end_pos = std::cmp::min(current_pos + max_chars, chars.len());

        // Try to find a good breaking point (sentence end, paragraph break, or whitespace)
        let mut break_pos = end_pos;
        if end_pos < chars.len() {
            // Look for sentence end within the chunk
            let chunk_text: String = chars[current_pos..end_pos].iter().collect();

            // Look for sentence end
            if let Some(sentence_end) = chunk_text
                .rfind(". ")
                .or_else(|| chunk_text.rfind(".\n"))
                .or_else(|| chunk_text.rfind("? "))
                .or_else(|| chunk_text.rfind("! "))
            {
                // Convert byte position back to char position
                let prefix: String = chunk_text.chars().take(sentence_end + 1).collect();
                break_pos = current_pos + prefix.chars().count();
            }
            // If no sentence end found, look for paragraph break
            else if let Some(para_break) = chunk_text.rfind("\n\n") {
                let prefix: String = chunk_text.chars().take(para_break + 2).collect();
                break_pos = current_pos + prefix.chars().count();
            }
            // Finally, look for any whitespace
            else if let Some(space) = chunk_text.rfind(' ') {
                let prefix: String = chunk_text.chars().take(space + 1).collect();
                break_pos = current_pos + prefix.chars().count();
            }
        }

        let chunk: String = chars[current_pos..break_pos].iter().collect();
        chunks.push(chunk.trim().to_string());
        current_pos = break_pos;
    }

    chunks
}

fn combine_structured_first_summaries(summaries: Vec<FirstSummaryFormat>) -> FirstSummaryFormat {
    let mut combined = FirstSummaryFormat {
        key_facts: KeyFact {
            responisible_for_moderation: None,
            responisible_for_protocol: None,
            responisible_for_timekeeping: None,
            attendees: None,
        },
        topics: Vec::new(),
        todos: None,
    };

    for summary in summaries {
        // Combine key facts
        if let Some(moderation) = summary.key_facts.responisible_for_moderation {
            combined.key_facts.responisible_for_moderation = Some(moderation);
        }
        if let Some(protocol) = summary.key_facts.responisible_for_protocol {
            combined.key_facts.responisible_for_protocol = Some(protocol);
        }
        if let Some(timekeeping) = summary.key_facts.responisible_for_timekeeping {
            combined.key_facts.responisible_for_timekeeping = Some(timekeeping);
        }
        if let Some(attendees) = summary.key_facts.attendees {
            if combined.key_facts.attendees.is_none() {
                combined.key_facts.attendees = Some(attendees);
            } else {
                // Merge attendees, avoiding duplicates
                let existing_ids: Vec<usize> = combined
                    .key_facts
                    .attendees
                    .as_ref()
                    .unwrap()
                    .iter()
                    .map(|a| a.id)
                    .collect();
                for attendee in attendees {
                    if !existing_ids.contains(&attendee.id) {
                        combined
                            .key_facts
                            .attendees
                            .as_mut()
                            .unwrap()
                            .push(attendee);
                    }
                }
            }
        }

        // Combine topics
        combined.topics.extend(summary.topics);

        // Combine todos
        if let Some(todos) = summary.todos {
            if combined.todos.is_none() {
                combined.todos = Some(todos);
            } else {
                combined.todos.as_mut().unwrap().extend(todos);
            }
        }
    }

    combined
}

async fn summarize_chunks(
    app: AppHandle,
    chunks: Vec<String>,
    language: &Language,
    meeting_id: &str,
) -> Result<FinalSummaryFormat, String> {
    let mut chunk_summaries = Vec::new();

    // Get the app directory for saving chunk summaries
    let app_dir = app
        .path()
        .app_local_data_dir()
        .expect("Failed to get app local data directory");
    let meeting_dir = app_dir.join("uploads").join(meeting_id);
    let chunks_dir = meeting_dir.join("chunks");

    // Create chunks directory if it doesn't exist
    if let Err(e) = fs::create_dir_all(&chunks_dir).await {
        println!("Warning: Failed to create chunks directory: {}", e);
    }

    let mut key_facts = KeyFact {
        responisible_for_moderation: None,
        responisible_for_protocol: None,
        responisible_for_timekeeping: None,
        attendees: None,
    };

    // Total steps: chunk processing + final summary generation
    let total_steps = chunks.len() + 1;

    for (i, chunk) in chunks.iter().enumerate() {
        let current_step = i + 1;
        app.emit(
            "llm-progress",
            &format!(
                "Step {}/{}: Summarizing chunk {} of {}",
                current_step,
                total_steps,
                i + 1,
                chunks.len()
            ),
        )
        .unwrap();

        let chunk_system_prompt = get_chunk_summarization_prompt(language, Some(&key_facts));

        let chunk_summary_json = generate_text_with_llm(
            app.clone(),
            &chunk_system_prompt,
            chunk,
            Some(key_facts.clone()),
            Some(schema_for!(FirstSummaryFormat)),
        )
        .await?;

        let chunk_summary: FirstSummaryFormat = serde_json::from_str(&chunk_summary_json)
            .map_err(|e| format!("Failed to parse chunk summary JSON: {}", e))?;

        // Update key facts if they are present in the chunk summary.
        if let Some(moderation) = &chunk_summary.key_facts.responisible_for_moderation {
            key_facts.responisible_for_moderation = Some(moderation.clone());
        }
        if let Some(protocol) = &chunk_summary.key_facts.responisible_for_protocol {
            key_facts.responisible_for_protocol = Some(protocol.clone());
        }
        if let Some(timekeeping) = &chunk_summary.key_facts.responisible_for_timekeeping {
            key_facts.responisible_for_timekeeping = Some(timekeeping.clone());
        }
        if let Some(attendees) = &chunk_summary.key_facts.attendees {
            if key_facts.attendees.is_none() {
                key_facts.attendees = Some(attendees.clone());
            } else {
                // Merge attendees, avoiding duplicates
                let mut existing_ids: Vec<usize> = key_facts
                    .attendees
                    .as_ref()
                    .unwrap()
                    .iter()
                    .map(|a| a.id)
                    .collect();
                for attendee in attendees {
                    if !existing_ids.contains(&attendee.id) {
                        existing_ids.push(attendee.id);
                        key_facts.attendees.as_mut().unwrap().push(attendee.clone());
                    }
                }
            }
        }

        // Save individual chunk and its summary
        let chunk_file = chunks_dir.join(format!("chunk_{:03}.txt", i + 1));
        let summary_file = chunks_dir.join(format!("chunk_{:03}_summary.json", i + 1));

        if let Err(e) = fs::write(&chunk_file, chunk).await {
            println!("Warning: Failed to save chunk {}: {}", i + 1, e);
        }

        let chunk_summary_json = serde_json::to_string_pretty(&chunk_summary)
            .unwrap_or_else(|_| "Failed to serialize chunk summary".to_string());
        if let Err(e) = fs::write(&summary_file, &chunk_summary_json).await {
            println!("Warning: Failed to save chunk summary {}: {}", i + 1, e);
        }

        chunk_summaries.push(chunk_summary);
    }

    // Save all chunk summaries as one file
    let all_chunks_summary_file = chunks_dir.join("all_chunk_summaries.md");
    let all_summaries_content = chunk_summaries
        .iter()
        .enumerate()
        .map(|(i, summary)| {
            let summary_json = serde_json::to_string_pretty(summary)
                .unwrap_or_else(|_| "Failed to serialize summary".to_string());
            format!("# Chunk {} Summary\n\n{}", i + 1, summary_json)
        })
        .collect::<Vec<_>>()
        .join("\n\n---\n\n");

    if let Err(e) = fs::write(&all_chunks_summary_file, &all_summaries_content).await {
        println!("Warning: Failed to save all chunk summaries: {}", e);
    }

    let final_step = total_steps;
    app.emit(
        "llm-progress",
        &format!(
            "Step {}/{}: Combining chunk summaries into final summary...",
            final_step, total_steps
        ),
    )
    .unwrap();

    let final_system_prompt = get_final_summary_prompt(language);

    let final_string = generate_text_with_llm(
        app,
        final_system_prompt,
        json!(combine_structured_first_summaries(chunk_summaries))
            .to_string()
            .as_str(),
        None,
        Some(schema_for!(FinalSummaryFormat)),
    )
    .await?;

    let final_summary: FinalSummaryFormat = serde_json::from_str(&final_string)
        .map_err(|e| format!("Failed to parse final summary JSON: {}", e))?;

    return Ok(final_summary);
}

async fn generate_text_with_llm(
    app: AppHandle,
    system_prompt: &str,
    user_prompt: &str,
    _key_facts: Option<KeyFact>,
    // What structure to send? FirstSummaryFormat or FinalSummaryFormat?
    structure: Option<schemars::Schema>,
) -> Result<String, String> {
    use std::time::Instant;

    let start_time = Instant::now();
    println!("🚀 Starting LLM text generation...");

    // let state = app.state::<Mutex<AppState>>();
    // let config = {
    //     let state = state.lock().await;
    //     state.llm_config.clone()
    // };

    // Try external API first if enabled
    app.emit("llm-progress", "🔄 Trying external API...")
        .unwrap();
    let api_start = Instant::now();

    match try_external_api(system_prompt, user_prompt, structure).await {
        Ok(response) => {
            let api_duration = api_start.elapsed();
            let total_duration = start_time.elapsed();
            println!(
                "✅ API successful! API time: {:.2}s, Total time: {:.2}s",
                api_duration.as_secs_f64(),
                total_duration.as_secs_f64()
            );
            app.emit("llm-progress", "✅ External API successful")
                .unwrap();
            return Ok(response);
        }
        Err(e) => {
            let api_duration = api_start.elapsed();
            println!(
                "❌ API failed after {:.2}s: {}, falling back to Kalosm",
                api_duration.as_secs_f64(),
                e
            );
            app.emit(
                "llm-progress",
                "❌ External API failed, switching to local model...",
            )
            .unwrap();
            return Err(e);
        }
    }
}

#[derive(Serialize, Deserialize)]
struct OllamaResponse {
    pub model: String,
    pub created_at: String,
    pub response: String,
    pub done: bool,
    pub done_reason: String,
    pub context: Vec<i64>,
    pub total_duration: i64,
    pub load_duration: i64,
    pub prompt_eval_count: i64,
    pub prompt_eval_duration: i64,
    pub eval_count: i64,
    pub eval_duration: i64,
}

async fn try_external_api(
    system_prompt: &str,
    user_prompt: &str,
    structure: Option<schemars::Schema>,
) -> Result<String, String> {
    println!("trying external ollama");

    let client = Client::new();

    // Merge system and user prompts into one string
    let full_prompt = format!("System: {}\nUser: {}", system_prompt, user_prompt);

    let mut json = json!({
        "model": "llama3.1",
        "prompt": full_prompt,
        "stream": false,
        "num_ctx": 8096,
    });

    if let Some(schema) = structure {
        json.as_object_mut().unwrap().insert(
            "format".to_string(),
            <serde_json::Value>::from(schema.clone()),
        );
    }

    let response = client
        .post("http://localhost:11434/api/generate")
        .json(&json)
        .send()
        .await
        .map_err(|e| e.to_string())?
        .json::<OllamaResponse>()
        .await
        .map_err(|e| e.to_string())?;

    return Ok(response.response);
}

#[tauri::command]
pub async fn generate_summary(app: AppHandle, meeting_id: &str) -> Result<String, String> {
    // Check if another transcription is already running
    let state = app.state::<Mutex<AppState>>();
    // Lock the mutex to get mutable access:
    let mut state = state.lock().await;

    if state.currently_summarizing.is_some() {
        return Err("Another Summarization is running".to_string());
    }

    // Modify the state:
    state.currently_summarizing = Some(meeting_id.to_string());

    println!();
    println!("Summarization started!");
    let transcript = get_meeting_transcript(app.clone(), meeting_id).await?;

    if transcript.is_empty() {
        return Err("No Transcript to Summarise".to_string());
    }

    app.emit("summarization-started", &meeting_id).unwrap();

    // Check if transcript is longer than 6_000 characters
    let content = if transcript.len() > 10_000 {
        app.emit(
            "llm-progress",
            "📄 Transcript is long, splitting into chunks for processing...",
        )
        .unwrap();

        // Split transcript into manageable chunks
        let chunks = split_text_into_chunks(&transcript, 10_000);
        println!("📦 Split transcript into {} chunks", chunks.len());

        // Summarize chunks and combine
        summarize_chunks(app.clone(), chunks, &Language::default(), meeting_id).await?
    } else {
        // Use direct summarization for shorter transcripts
        let system_prompt = get_direct_summarization_prompt(&Language::default());

        // TODO
        return Err("Direct summarization is not implemented yet.".to_string());
        // generate_text_with_llm(app.clone(), system_prompt, &transcript, None).await?
    };

    state.currently_summarizing = None;

    // Add it to meeting.json if it exists
    let app_dir = app
        .path()
        .app_local_data_dir()
        .expect("Failed to get app local data directory");
    let summary_path = app_dir.join("uploads").join(meeting_id).join("summary.md");
    let summary_json_path = app_dir
        .join("uploads")
        .join(meeting_id)
        .join("summary.json");

    fs::write(summary_path, content.to_markdown())
        .await
        .map_err(|e| e.to_string())?;

    fs::write(summary_json_path, serde_json::to_string(&content).unwrap())
        .await
        .map_err(|e| e.to_string())?;

    save_meeting_name(&app, meeting_id, content.title.to_string())?;

    Ok(content.to_markdown())
}

#[tauri::command]
pub async fn is_summarizing(app: AppHandle) -> Result<Option<String>, String> {
    let state = app.state::<Mutex<AppState>>();
    // Lock the mutex to get mutable access:
    let state = state.lock().await;

    Ok(state.currently_summarizing.clone())
}

#[tauri::command]
pub async fn get_meeting_summary(app: AppHandle, meeting_id: &str) -> Result<String, String> {
    let app_dir = app
        .path()
        .app_local_data_dir()
        .expect("Failed to get app local data directory");
    let base_dir = app_dir.join("uploads").join(meeting_id);
    let summary_path = base_dir.join("summary.json");

    // read summary file
    let summary_json = fs::read_to_string(summary_path)
        .await
        .map_err(|e| e.to_string())?;

    let summary: FinalSummaryFormat =
        serde_json::from_str(&summary_json).map_err(|e| e.to_string())?;

    let markdown = summary.to_markdown();

    Ok(markdown)
}

fn save_meeting_name(app: &AppHandle, meeting_id: &str, name: String) -> Result<(), String> {
    let app_dir = app
        .path()
        .app_local_data_dir()
        .expect("Failed to get app local data directory");
    let metadata_path = app_dir
        .join("uploads")
        .join(meeting_id)
        .join("meeting.json");

    let metadata = MeetingMetadata {
        id: meeting_id.to_string(),
        name: Some(name),
    };
    let json = serde_json::to_string(&metadata).map_err(|e| e.to_string())?;
    std::fs::write(metadata_path, json).map_err(|e| e.to_string())?;

    Ok(())
}

#[tauri::command]
pub async fn test_llm_connection(app: AppHandle) -> Result<String, String> {
    let test_system_prompt = get_test_prompt(&Language::default());
    let test_user_prompt = get_test_user_prompt(&Language::default());

    app.emit("llm-progress", "Starting LLM connection test...")
        .unwrap();
    // Reset progress indicators
    app.emit("llm-download-progress", 0).unwrap();
    app.emit("llm-loading-progress", 0).unwrap();

    let result = generate_text_with_llm(
        app.clone(),
        test_system_prompt,
        test_user_prompt,
        None,
        None,
    )
    .await;

    match result {
        Ok(response) => {
            app.emit("llm-progress", "LLM test completed successfully!")
                .unwrap();
            Ok(format!("Test successful! Response: {}", response.trim()))
        }
        Err(e) => {
            app.emit("llm-progress", &format!("LLM test failed: {}", e))
                .unwrap();
            Err(format!("Test failed: {}", e))
        }
    }
}<|MERGE_RESOLUTION|>--- conflicted
+++ resolved
@@ -75,17 +75,10 @@
 }
 impl MeetingToMarkdown for FinalSummaryFormat {
     fn to_markdown(&self) -> String {
-<<<<<<< HEAD
         let mut markdown = format!("# {}\n\n", self.title.text);
         markdown.push_str(self.summary.as_str());
         markdown.push_str("## Key Facts\n");
-        if let Some(moderation) = &self.key_facts.moderation {
-=======
-        let mut markdown = format!("## {}\n\n", self.title.text);
-        markdown.push_str(&format!("{} {}\n\n", self.title.emoji, self.summary));
-        markdown.push_str("### Key Facts\n");
         if let Some(moderation) = &self.key_facts.responisible_for_moderation {
->>>>>>> 2504c292
             markdown.push_str(&format!("- **Moderation:** {}\n", moderation));
         }
         if let Some(protocol) = &self.key_facts.responisible_for_protocol {
